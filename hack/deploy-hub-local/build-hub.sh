#!/usr/bin/env bash

set -o errexit
set -o pipefail
set -o nounset
set -m

usage() {
    echo "Usage: $0 <pull-secret-file> <ocp-version(4.10.6)> <acm_version(2.4)> <odf_version(4.8)> <hub_architecture(installer|sno)>" 1>&2
    exit 1
}

if [ $# -lt 4 ]; then
    usage
fi

export pull_secret=${1}
export ocp_version=${2}
export acm_version=${3}
export odf_version=${4}

if [ -z "${pull_secret}" ] || [ -z "${ocp_version}" ] || [ -z "${acm_version}" ] || [ -z "${odf_version}" ]; then
    usage
fi

if [[ "$ocp_version" =~ [0-9]+.[0-9]+.[0-9]+ ]]; then
    echo "ocp_version is valid"
else
    echo $ocp_version
    echo "ocp_version is not valid"
    usage
fi

# variables
# #########
export DEPLOY_OCP_DIR="./"
export OC_RELEASE="quay.io/openshift-release-dev/ocp-release:$ocp_version-x86_64"
export OC_CLUSTER_NAME="test-ci"
export OC_DEPLOY_METAL="yes"
export OC_NET_CLASS="ipv4"
export OC_TYPE_ENV="connected"
export VERSION="stable"
export CLUSTERS=1
export OC_PULL_SECRET="'$(cat $pull_secret)'"
export OC_OCP_VERSION="${ocp_version}"
export OC_ACM_VERSION="${acm_version}"
export OC_ODF_VERSION="${odf_version}"
export HUB_ARCHITECTURE="${5:-compact}"

echo ">>>> Set the Pull Secret"
echo ">>>>>>>>>>>>>>>>>>>>>>>>"
echo $OC_PULL_SECRET | tr -d [:space:] | sed -e 's/^.//' -e 's/.$//' >./openshift_pull.json

echo ">>>> kcli create plan"
echo ">>>>>>>>>>>>>>>>>>>>>"

if [ "${OC_DEPLOY_METAL}" = "yes" ]; then
    if [ "${OC_NET_CLASS}" = "ipv4" ]; then
        if [ "${OC_TYPE_ENV}" = "connected" ]; then
            if [ "${HUB_ARCHITECTURE}" = "sno" ]; then
<<<<<<< HEAD

                echo "SNO + Metal3 + Ipv4 + connected"
                t=$(echo "${OC_RELEASE}" | awk -F: '{print $2}')
                kcli delete vm test-ci-sno -y || true; kcli delete network bare-net -y || true
                kcli create network --nodhcp -c 192.168.7.0/24 ztpfw
                kcli create network -c 192.168.150.0/24 bare-net
                echo kcli create cluster openshift --force --paramfile=hub-install.yml -P masters=1 -P memory=40000 -P version="${VERSION}" -P tag="${t}"  "${OC_CLUSTER_NAME}"
                kcli create cluster openshift --force --paramfile=hub-install.yml -P masters=1 -P memory=40000 -P version="${VERSION}" -P tag="${t}"  "${OC_CLUSTER_NAME}"
                export KUBECONFIG=/root/.kcli/clusters/test-ci/auth/kubeconfig
                oc patch OperatorHub cluster --type json -p '[{"op": "add", "path": "/spec/disableAllDefaultSources", "value": false}]'
=======
                echo "SNO + Metal³ + IPv4 + connected"
                export NUMMASTERS=1
                export MEMORY=40000
                export EXTRAARGS=""
>>>>>>> 7e5e3b19
            else
                echo "Multinode + Metal³ + IPv4 + connected"
                export NUMMASTERS=3
                export MEMORY=32000
                export EXTRAARGS="-P disconnected='false' -P cluster=${OC_CLUSTER_NAME}"
            fi

            t=$(echo "${OC_RELEASE}" | awk -F: '{print $2}')
            kcli delete plan -y test-ci || true
            kcli delete network bare-net -y || true
            kcli delete network ztpfw -y || true
            kcli create network --nodhcp -c 192.168.7.0/24 ztpfw -i
            kcli create network -c 192.168.150.0/24 bare-net
            echo """
            	kcli create cluster openshift --force 
            		--paramfile=hub-install.yml 
            		-P masters=${NUMMASTERS} 
            		-P memory=${MEMORY} 
            		-P version="${VERSION}" 
            		-P tag="${t}" ${EXTRAARGS} 
            		"${OC_CLUSTER_NAME}"
            """
            kcli kcli create cluster openshift --force --paramfile=hub-install.yml -P masters=${NUMMASTERS} -P memory=${MEMORY} -P version="${VERSION}" -P tag="${t}" ${EXTRAARGS} "${OC_CLUSTER_NAME}"

            export KUBECONFIG=/root/.kcli/clusters/test-ci/auth/kubeconfig
            oc patch OperatorHub cluster --type json -p '[{"op": "add", "path": "/spec/disableAllDefaultSources", "value": false}]'

        fi
    fi
fi

echo ">>>> Edge-clusters.yaml file generation"

#Empty file before we start
>edgeclusters.yaml

cat <<EOF >>edgeclusters.yaml
config:
  OC_OCP_VERSION: '${OC_OCP_VERSION}'
  OC_ACM_VERSION: '${OC_ACM_VERSION}'
  OC_ODF_VERSION: '${OC_ODF_VERSION}'
EOF

# Create header for edgeclusters.yaml
cat <<EOF >>edgeclusters.yaml
edgeclusters:
EOF

echo ">>>> Create the PV and sushy and dns"
./lab-nfs.sh
./lab-sushy.sh

echo ">>>> EOF"
echo ">>>>>>>>"<|MERGE_RESOLUTION|>--- conflicted
+++ resolved
@@ -58,23 +58,10 @@
     if [ "${OC_NET_CLASS}" = "ipv4" ]; then
         if [ "${OC_TYPE_ENV}" = "connected" ]; then
             if [ "${HUB_ARCHITECTURE}" = "sno" ]; then
-<<<<<<< HEAD
-
-                echo "SNO + Metal3 + Ipv4 + connected"
-                t=$(echo "${OC_RELEASE}" | awk -F: '{print $2}')
-                kcli delete vm test-ci-sno -y || true; kcli delete network bare-net -y || true
-                kcli create network --nodhcp -c 192.168.7.0/24 ztpfw
-                kcli create network -c 192.168.150.0/24 bare-net
-                echo kcli create cluster openshift --force --paramfile=hub-install.yml -P masters=1 -P memory=40000 -P version="${VERSION}" -P tag="${t}"  "${OC_CLUSTER_NAME}"
-                kcli create cluster openshift --force --paramfile=hub-install.yml -P masters=1 -P memory=40000 -P version="${VERSION}" -P tag="${t}"  "${OC_CLUSTER_NAME}"
-                export KUBECONFIG=/root/.kcli/clusters/test-ci/auth/kubeconfig
-                oc patch OperatorHub cluster --type json -p '[{"op": "add", "path": "/spec/disableAllDefaultSources", "value": false}]'
-=======
                 echo "SNO + Metal³ + IPv4 + connected"
                 export NUMMASTERS=1
                 export MEMORY=40000
                 export EXTRAARGS=""
->>>>>>> 7e5e3b19
             else
                 echo "Multinode + Metal³ + IPv4 + connected"
                 export NUMMASTERS=3
@@ -86,7 +73,7 @@
             kcli delete plan -y test-ci || true
             kcli delete network bare-net -y || true
             kcli delete network ztpfw -y || true
-            kcli create network --nodhcp -c 192.168.7.0/24 ztpfw -i
+            kcli create network --nodhcp -c 192.168.7.0/24 ztpfw
             kcli create network -c 192.168.150.0/24 bare-net
             echo """
             	kcli create cluster openshift --force 
