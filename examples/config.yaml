config:
  clusterimageset: openshift-v4.9.0
<<<<<<< HEAD
=======
  OC_OCP_VERSION: '4.9'
  OC_OCP_TAG: '4.9.0-x86_64'
  OC_RHCOS_RELEASE: '49.84.202110081407-0'  # TODO automate it to get it automated using binary
  OC_ACM_VERSION: '2.4'

>>>>>>> 78530f04
spokes:
  - spoke1-name:
      master0:
        nic_ext_dhcp: eno4 # ext_dhcp -> DHCP
        nic_int_static: eno5 # int_static -> Internal IP for cluster communication
        mac_ext_dhcp: "aa:ss:dd:ee:b0:10"
        mac_int_static: "aa:ss:dd:ee:b1:10"
        bmc_url: "<url bmc>"
        bmc_user: "user-bmc"  #TODO  may be clear test and render with script
        bmc_pass: "user-pass" #TODO  may be clear test and render with script
        storage_disk:
          - sdb
          - sdc
          - sde
          - sdd
      master1:
        nic_ext_dhcp: eno4
        nic_int_static: eno5
        mac_ext_dhcp: "aa:ss:dd:ee:b0:11"
        mac_int_static: "aa:ss:dd:ee:b1:11"
        bmc_url: "<url bmc>"
        bmc_user: "user-bmc"
        bmc_pass: "user-pass"
        storage_disk:
          - sdb
          - sdc
          - sde
          - sdd
      master2:
        nic_ext_dhcp: eno4
        nic_int_static: eno5
        mac_ext_dhcp: "aa:ss:dd:ee:b0:12"
        mac_int_static: "aa:ss:dd:ee:b1:12"
        bmc_url: "<url bmc>"
        bmc_user: "user-bmc"
        bmc_pass: "user-pass"
        storage_disk:
          - sdb
          - sdc
          - sde
          - sdd
      worker0:
        nic_ext_dhcp: eno4
        nic_int_static: eno5
        mac_ext_dhcp: "aa:ss:dd:ee:b0:19"
        mac_int_static: "aa:ss:dd:ee:b1:19"
        bmc_url: "<url bmc>"
        bmc_user: "user-bmc"
        bmc_pass: "user-pass"
  - spoke2-name:
      master0:
        nic_ext_dhcp: eno4
        nic_int_static: eno5
        mac_ext_dhcp: "aa:ss:dd:ee:b0:20"
        mac_int_static: "aa:ss:dd:ee:b1:20"
        bmc_url: "<url bmc>"
        bmc_user: "user-bmc"
        bmc_pass: "user-pass"
        storage_disk:
          - sdb
          - sdc
          - sde
          - sdd
      master1:
        nic_ext_dhcp: eno4
        nic_int_static: eno5
        mac_ext_dhcp: "aa:ss:dd:ee:b0:21"
        mac_int_static: "aa:ss:dd:ee:b1:21"
        bmc_url: "<url bmc>"
        bmc_user: "user-bmc"
        bmc_pass: "user-pass"
        storage_disk:
          - sdb
          - sdc
          - sde
          - sdd
      master2:
        nic_ext_dhcp: eno4
        nic_int_static: eno5
        mac_ext_dhcp: "aa:ss:dd:ee:b0:22"
        mac_int_static: "aa:ss:dd:ee:b1:22"
        bmc_url: "<url bmc>"
        bmc_user: "user-bmc"
        bmc_pass: "user-pass"
        storage_disk:
          - sdb
          - sdc
          - sde
          - sdd
      worker0:
        nic_ext_dhcp: eno4
        nic_int_static: eno5
        mac_ext_dhcp: "aa:ss:dd:ee:b0:29"
        mac_int_static: "aa:ss:dd:ee:b1:29"
        bmc_url: "<url bmc>"
        bmc_user: "user-bmc"
        bmc_pass: "user-pass"<|MERGE_RESOLUTION|>--- conflicted
+++ resolved
@@ -1,13 +1,10 @@
 config:
   clusterimageset: openshift-v4.9.0
-<<<<<<< HEAD
-=======
   OC_OCP_VERSION: '4.9'
   OC_OCP_TAG: '4.9.0-x86_64'
   OC_RHCOS_RELEASE: '49.84.202110081407-0'  # TODO automate it to get it automated using binary
   OC_ACM_VERSION: '2.4'
 
->>>>>>> 78530f04
 spokes:
   - spoke1-name:
       master0:
