--- conflicted
+++ resolved
@@ -82,14 +82,9 @@
 }
 
 function mirror() {
-<<<<<<< HEAD
     MODE=${1}
 	# Check for credentials for OPM
     if [[ ${MODE} == 'hub' ]];then
-=======
-    # Check for credentials for OPM
-    if [[ ${MODE} == 'hub' ]]; then
->>>>>>> 75df5b5b
         TARGET_KUBECONFIG=${KUBECONFIG_HUB}
         echo ">>>> Checking Destination Registry: ${DESTINATION_REGISTRY}"
         check_registry ${DESTINATION_REGISTRY}
