--- conflicted
+++ resolved
@@ -54,7 +54,6 @@
 if [[ -z ${ALLSPOKES} ]]; then
 	ALLSPOKES=$(yq e '(.spokes[] | keys)[]' ${SPOKES_FILE})
 fi
-<<<<<<< HEAD
  
 for spoke in ${ALLSPOKES}
 do
@@ -151,106 +150,6 @@
         	echo "timeout waiting for OCS pods..."
         	exit 1
         fi
-=======
-
-for spoke in ${ALLSPOKES}; do
-	echo ">>>> Deploy manifests to install LSO and LocalVolume: ${spoke}"
-	echo ">>>>>>>>>>>>>>>>>>>>>>>>>>>>>>>>>>>>>>>>>>>>>>>>>>>>>>>>>>>>>>"
-	echo "Extract Kubeconfig for ${spoke}"
-	extract_kubeconfig ${spoke}
-	echo "Filling vars for ${spoke}"
-	extract_vars ".spokes[].${spoke}.master0.storage_disk"
-	oc --kubeconfig=${SPOKE_KUBECONFIG} apply -f manifests/01-LSO-Namespace.yaml
-	sleep 2
-	oc --kubeconfig=${SPOKE_KUBECONFIG} apply -f manifests/02-LSO-OperatorGroup.yaml
-	sleep 2
-	oc --kubeconfig=${SPOKE_KUBECONFIG} apply -f manifests/03-LSO-Subscription.yaml
-	sleep 2
-
-	echo ">>>> Waiting for subscription and crd on: ${spoke}"
-	echo ">>>>>>>>>>>>>>>>>>>>>>>>>>>>>>>>>>>>>>>>>>>>>>>>>>"
-	timeout=0
-	ready=false
-	while [ "$timeout" -lt "60" ]; do
-		echo KUBESPOKE=${SPOKE_KUBECONFIG}
-		if [[ $(oc --kubeconfig=${SPOKE_KUBECONFIG} get crd | grep localvolumes.local.storage.openshift.io | wc -l) -eq 1 ]]; then
-			ready=true
-			break
-		fi
-		echo "Waiting for CRD localvolumes.local.storage.openshift.io to be created"
-		sleep 5
-		timeout=$((timeout + 5))
-	done
-	if [ "$ready" == "false" ]; then
-		echo timeout waiting for CRD localvolumes.local.storage.openshift.io
-		exit 1
-	fi
-
-	echo ">>>> Render and apply manifests for LocalVolume on: ${spoke}"
-	echo ">>>>>>>>>>>>>>>>>>>>>>>>>>>>>>>>>>>>>>>>>>>>>>>>>>>>>>>>>>>>"
-	render_file manifests/04-LSO-LocalVolume.yaml
-	sleep 20
-
-	echo ">>>> Waiting for: LSO PVs on ${spoke}"
-	echo ">>>>>>>>>>>>>>>>>>>>>>>>>>>>>>>>>>>>>"
-	timeout=0
-	ready=false
-	while [ "$timeout" -lt "60" ]; do
-		if [[ $(oc --kubeconfig=${SPOKE_KUBECONFIG} get pv -o name | wc -l) -gt 3 ]]; then
-			ready=true
-			break
-		fi
-		sleep 5
-		timeout=$((timeout + 5))
-	done
-
-	if [ "$ready" == "false" ]; then
-		echo "timeout waiting for LSO PVs..."
-		exit 1
-	fi
-
-	echo ">>>> Deploy manifests to install OCS $OC_OCS_VERSION"
-	echo ">>>>>>>>>>>>>>>>>>>>>>>>>>>>>>>>>>>>>>>>>>>>>>>>>>>>"
-	oc --kubeconfig=${SPOKE_KUBECONFIG} apply -f manifests/01-OCS-Namespace.yaml
-	sleep 2
-	oc --kubeconfig=${SPOKE_KUBECONFIG} apply -f manifests/02-OCS-OperatorGroup.yaml
-	sleep 2
-	oc --kubeconfig=${SPOKE_KUBECONFIG} apply -f manifests/03-OCS-Subscription.yaml
-	sleep 60
-
-	echo ">>>> Labeling nodes for OCS"
-	echo ">>>>>>>>>>>>>>>>>>>>>>>>>>>"
-	counter=0
-	for node in $(oc get node -o name); do
-		oc --kubeconfig=${SPOKE_KUBECONFIG} label $node cluster.ocs.openshift.io/openshift-storage=''
-		oc --kubeconfig=${SPOKE_KUBECONFIG} label $node topology.rook.io/rack=rack${counter}
-		let "counter+=1"
-	done
-	echo ">>>>>>>>>>>>>>>>>>>>>>>>>>>"
-
-	echo ">>>> Deploy OCS StorageCluster"
-	echo ">>>>>>>>>>>>>>>>>>>>>>>>>>>"
-	oc --kubeconfig=${SPOKE_KUBECONFIG} apply -f manifests/04-OCS-StorageCluster.yaml
-	sleep 60
-
-	echo ">>>> Waiting for: OCS Cluster"
-	echo ">>>>>>>>>>>>>>>>>>>>>>>>>>>>>"
-	timeout=0
-	ready=false
-	sleep 240
-	while [ "$timeout" -lt "60" ]; do
-		if [[ $(oc get --kubeconfig=${SPOKE_KUBECONFIG} pod -n openshift-storage | grep -i running | wc -l) -eq $(oc --kubeconfig=${SPOKE_KUBECONFIG} get pod -n openshift-storage --no-headers | wc -l) ]]; then
-			ready=true
-			break
-		fi
-		sleep 5
-		timeout=$((timeout + 5))
-	done
-	if [ "$ready" == "false" ]; then
-		echo "timeout waiting for OCS pods..."
-		exit 1
-	fi
->>>>>>> 24b71ff0
 done
 
 echo ">>>>EOF"
